--- conflicted
+++ resolved
@@ -5,14 +5,11 @@
 - Introduce Entrypoint and Parameter types, and their owned versions.
 - Add a new schema version for V1 smart contracts. 
   This adds schema for return values of init and receive functions, and removes the state schema.
-<<<<<<< HEAD
 - Implement `quickcheck::arbitrary` for `Timestamp`, `AccountAddress`, `ContractAddress`, `Address`,
   `ChainMetadata`, `AttributeTag`, and `OwnedPolicy`. 
-=======
 - `get_chain_name`, `get_name_parts` have been moved from `OwnedReceiveName` to
   `ReceiveName`. The method `get_func_name` of `OwnedReceiveName` became
   `get_entrypoint_name` of `ReceiveName`.
->>>>>>> 8c5b716c
 
 ## concordium-contracts-common 2.0.0 (2022-01-05)
 
