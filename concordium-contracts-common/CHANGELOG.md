--- conflicted
+++ resolved
@@ -2,14 +2,11 @@
 
 ## Unreleased changes
 
-<<<<<<< HEAD
 - Implement `quickcheck::Arbitrary` for `Timestamp`, `AccountAddress`, `ContractAddress`, `Address`,  `ChainMetadata`, `AttributeTag`, `AttributeValue` and `OwnedPolicy`.
-- Add support for smart contract v3 schemas.
-=======
+
 ## concordium-contracts-common 4.1.0 (2022-11-21)
 
 - Add support for smart contract V3 schemas.
->>>>>>> 167c9dcb
 - Add type `ModuleReference` representing a module reference.
 - Implement `SchemaType` for `OwnedEntrypointName` and `OwnedParameter`.
 - Add type `ExchangeRate` representing an exchange rate between two quantities.
