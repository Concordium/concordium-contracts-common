# Changelog

## Unreleased changes

<<<<<<< HEAD
- Implement `quickcheck::Arbitrary` for `Timestamp`, `AccountAddress`, `ContractAddress`, `Address`,  `ChainMetadata`, `AttributeTag`, `AttributeValue` and `OwnedPolicy`.
- Add support for smart contract v3 schemas.
=======
- Add support for smart contract V3 schemas.
>>>>>>> f2ee2d62
- Add type `ModuleReference` representing a module reference.
- Implement `SchemaType` for `OwnedEntrypointName` and `OwnedParameter`.
- Add type `ExchangeRate` representing an exchange rate between two quantities.
- Make the following functions `const`: `Duration::from_millis`, `Duration::from_seconds`, `Duration::from_minutes`, `Duration::from_hours` and `Duration::from_days`.
- Add `is_account` and `is_contract` methods to the `Address` type.
- When deserializing according to `Enum` schema type, variant indices were
  erroneously parsed as `u32` when more than 256 enum variants are specified.
  These are now parsed as `u16` as intended.

## concordium-contracts-common 4.0.0 (2022-08-24)

- Add type aliases for `ContractIndex` and `ContractSubIndex`.
- Add `micro_ccd` getter for `Amount`.
- Add `AccountAddress::get_alias` function for finding account aliases.
- Implement converters to string for `ContractName`, `OwnedContractName` and a `serde` implementation when `derive-serde` is enabled.
- Implement `Ord` for `OwnedReceiveName`.
- Change the `serde` implementation for `Address` to use `AddressAccount` and `AddressContract` for the tag, matching the one used by Concordium Node.
- Make `AccountAddressParseError` public when `derive-serde` is enabled.
- Implement `Display` and `FromStr` for `ContractAddress` when `derive-serde` is enabled. The formatting is `<index, subindex>`, E.g `<145,0>` .
- Implement `Display` and `FromStr` for `Address` when `derive-serde` is enabled. The latter attempts to parse a contract address. If this fails it will attempt to parse an `AccountAddress`.
- Implement `FromStr` for `OwnedReceiveName`.
- Add `cursor_position` method to the `Seek` trait.
- Rework attribute values types (breaking change)
  - Change `AttributeValue` from a slice to a struct.
  - Remove `OwnedAttributeValue` type.
- Add support for smart contract v2 schemas.

## concordium-contracts-common 3.1.0 (2022-08-04)

- Extend schema type with `ULeb128`, `ILeb128`, `ByteList` and `ByteArray`.
  - `ULeb128` and `ILeb128` allow for integers of arbitrary size and are represented in JSON as a string containing the integer.
  - `ByteList` and `ByteArray` are byte specialized versions of `List` and `Array` and are represented in JSON as lowercase hex encoded strings.
- Add new schema version which include the versioning in the serialization.
- Use `schema::Type::ByteList` for `[u8]` implementation of `SchemaType`.
- Introduce `HasSize` trait.
- Implement `Seek` for `Cursor<T>` when `T` implements `HasSize`.
- Add traits `Serial`, `Deserial`, `SerialCtx` and `DeserialCtx`.
- Add procedural macros for deriving `Serial` and `Deserial`.
- Implement `std::error:Error` for error types, when `std` feature is enabled.

## concordium-contracts-common 3.0.0 (2022-05-17)

- Introduce Entrypoint and Parameter types, and their owned versions.
- Add a new schema version for V1 smart contracts.
  This adds schema for return values of init and receive functions, and removes the state schema.
- `get_chain_name`, `get_name_parts` have been moved from `OwnedReceiveName` to
  `ReceiveName`. The method `get_func_name` of `OwnedReceiveName` became
  `get_entrypoint_name` of `ReceiveName`.

## concordium-contracts-common 2.0.0 (2022-01-05)

- Update references to token to match token name (CCD).

## concordium-contracts-common 1.0.1 (2021-10-08)
- Fix deserialization of arrays.

## concordium-contracts-common 1.0.0 (2021-10-05)
- Add public validation functions to contract and receive names.
- Add new cases for NewContractNameError and NewReceiveNameError.
- Remove the needless reference in `to_owned` and `get_chain_name` methods.
- Implement `SchemaType` for `Address`.
- Derive `PartialOrd` and `Ord` for `ContractAddress` and `Address`.
- Derive `Hash` for `Amount`, `Timestamp`, `Duration`, `AccountAddress`, `ContractAddress`, `Address`, `ContractName`, `OwnedContractName`, `ReceiveName` and `OwnedReceiveName`.
- Add `HashMap` and `HashSet` from the `hashbrown` crate to support `no-std`.
- Make `HashMap` and `HashSet` default to the `fnv` hasher.
- Add functions for serializing and deserializing `HashMap` and `HashSet` without the length (`serial_hashmap_no_length`, `deserial_hashmap_no_length`, `deserial_hashset_no_length`, `deserial_hashset_no_length`).
- Use const generics in Serial, Deserial and SchemaType implementation for arrays.
- Bump minimum supported Rust version to 1.51.

## concordium-contracts-common 0.4.0 (2021-05-12)

- Add String to the schema.
- Add ContractName and ReceiveName to schema.
- Add ContractName and ReceiveName types for added type safety.<|MERGE_RESOLUTION|>--- conflicted
+++ resolved
@@ -2,12 +2,8 @@
 
 ## Unreleased changes
 
-<<<<<<< HEAD
 - Implement `quickcheck::Arbitrary` for `Timestamp`, `AccountAddress`, `ContractAddress`, `Address`,  `ChainMetadata`, `AttributeTag`, `AttributeValue` and `OwnedPolicy`.
 - Add support for smart contract v3 schemas.
-=======
-- Add support for smart contract V3 schemas.
->>>>>>> f2ee2d62
 - Add type `ModuleReference` representing a module reference.
 - Implement `SchemaType` for `OwnedEntrypointName` and `OwnedParameter`.
 - Add type `ExchangeRate` representing an exchange rate between two quantities.
