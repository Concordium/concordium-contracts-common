--- conflicted
+++ resolved
@@ -1,69 +1,5 @@
-<<<<<<< HEAD
-[package]
-name = "concordium-contracts-common"
-version = "3.0.0"
-authors = ["Concordium <developers@concordium.com>"]
-edition = "2018"
-license = "MPL-2.0"
-description = "Common functionality used by smart contracts and the host environment on the Concordium blockchain."
-homepage = "https://github.com/Concordium/concordium-contracts-common"
-repository = "https://github.com/Concordium/concordium-contracts-common"
-readme = "README.md"
-
-
-# See more keys and their definitions at https://doc.rust-lang.org/cargo/reference/manifest.html
-[dependencies]
-arbitrary = { version = "0.4", features = ["derive"], optional = true }
-getrandom = { version = "0.2", features = ["custom"], optional = true }
-quickcheck = { version = "1.0.3", optional = true }
-
-[dependencies.hashbrown]
-version = "0.11"
-default-features = false
-
-[dependencies.fnv]
-version = "1.0"
-default-features = false
-
-[dependencies.serde]
-optional = true
-features = ["derive"]
-version = "1.0"
-
-[dependencies.serde_json]
-optional = true
-version = "1.0"
-
-[dependencies.chrono]
-optional = true
-version = "0.4.19"
-
-[dependencies.base58check]
-optional = true
-version = "0.1"
-
-[features]
-default = ["std"]
-
-std = ["fnv/std", "getrandom", "quickcheck"]
-
-derive-serde = ["serde", "serde_json", "std", "base58check", "chrono"]
-
-fuzz = ["derive-serde", "arbitrary"]
-
-[lib]
-# Since we don't define an allocator in this crate, we can only produce an rlib
-# directly.
-crate-type = ["rlib"]
-
-[dev-dependencies]
-arbitrary = { version = "0.4", features = ["derive"] }
-rand = "=0.7"
-rand_pcg = "0.2.1"
-=======
 [workspace]
 members = [
     "concordium-contracts-common",
     "concordium-contracts-common-derive",
-]
->>>>>>> 3550c455
+]