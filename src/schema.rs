--- conflicted
+++ resolved
@@ -409,19 +409,16 @@
                 out.write_u8(22)?;
                 len.serial(out)
             }
-<<<<<<< HEAD
-            Type::ContractName(len_size) => {
-                out.write_u8(23)?;
-                len_size.serial(out)?;
-            }
-            Type::ReceiveName(len_size) => {
-                out.write_u8(24)?;
-                len_size.serial(out)?;
-            }
-=======
             Type::U128 => out.write_u8(23),
             Type::I128 => out.write_u8(24),
->>>>>>> a6391529
+            Type::ContractName(len_size) => {
+                out.write_u8(25)?;
+                len_size.serial(out)
+            }
+            Type::ReceiveName(len_size) => {
+                out.write_u8(26)?;
+                len_size.serial(out)
+            }
         }
     }
 }
@@ -483,16 +480,16 @@
                 let len_size = SizeLength::deserial(source)?;
                 Ok(Type::String(len_size))
             }
-            23 => {
+            23 => Ok(Type::U128),
+            24 => Ok(Type::I128),
+            25 => {
                 let len_size = SizeLength::deserial(source)?;
                 Ok(Type::ContractName(len_size))
             }
-            24 => {
+            26 => {
                 let len_size = SizeLength::deserial(source)?;
                 Ok(Type::ReceiveName(len_size))
             }
-            23 => Ok(Type::U128),
-            24 => Ok(Type::I128),
             _ => Err(ParseError::default()),
         }
     }
