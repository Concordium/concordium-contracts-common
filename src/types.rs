--- conflicted
+++ resolved
@@ -1068,13 +1068,9 @@
     derive(SerdeSerialize, SerdeDeserialize),
     serde(rename_all = "camelCase")
 )]
-<<<<<<< HEAD
-#[cfg_attr(feature = "fuzz", derive(Arbitrary, Debug, Clone))]
+#[cfg_attr(feature = "fuzz", derive(Arbitrary, Clone))]
 #[cfg_attr(test, derive(Clone))]
-=======
-#[cfg_attr(feature = "fuzz", derive(Arbitrary, Clone))]
 #[derive(Debug)]
->>>>>>> 9522f77a
 pub struct ChainMetadata {
     pub slot_time: SlotTime,
 }
